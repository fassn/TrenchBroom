/*
 Copyright (C) 2010-2017 Kristian Duske

 This file is part of TrenchBroom.

 TrenchBroom is free software: you can redistribute it and/or modify
 it under the terms of the GNU General Public License as published by
 the Free Software Foundation, either version 3 of the License, or
 (at your option) any later version.

 TrenchBroom is distributed in the hope that it will be useful,
 but WITHOUT ANY WARRANTY; without even the implied warranty of
 MERCHANTABILITY or FITNESS FOR A PARTICULAR PURPOSE.  See the
 GNU General Public License for more details.

 You should have received a copy of the GNU General Public License
 along with TrenchBroom. If not, see <http://www.gnu.org/licenses/>.
 */

#include "CompilationProfileEditor.h"

#include "Model/CompilationProfile.h"
#include "View/AutoCompleteTextControl.h"
#include "View/ELAutoCompleteHelper.h"
#include "View/BorderLine.h"
#include "View/CompilationTaskList.h"
#include "View/CompilationVariables.h"
#include "View/ViewConstants.h"
#include "View/wxUtils.h"

#include <wx/gbsizer.h>
#include <wx/menu.h>
#include <wx/settings.h>
#include <wx/sizer.h>
#include <wx/simplebook.h>
#include <QLabel>
#include <wx/textctrl.h>

namespace TrenchBroom {
    namespace View {
        CompilationProfileEditor::CompilationProfileEditor(QWidget* parent, MapDocumentWPtr document) :
        QWidget(parent),
        m_document(document),
        m_profile(nullptr),
        m_book(nullptr),
        m_nameTxt(nullptr),
        m_workDirTxt(nullptr),
        m_taskList(nullptr) {
            SetBackgroundColour(wxSystemSettings::GetColour(wxSYS_COLOUR_LISTBOX));

            m_book = new wxSimplebook(this);
            m_book->AddPage(createDefaultPage(m_book, "Select a compilation profile."), "Default");
            m_book->AddPage(createEditorPage(m_book), "Editor");
            m_book->SetSelection(0);
<<<<<<< HEAD
            
            auto* bookSizer = new QVBoxLayout();
=======

            wxSizer* bookSizer = new wxBoxSizer(wxVERTICAL);
>>>>>>> 25625af4
            bookSizer->Add(m_book, wxSizerFlags().Expand().Proportion(1));
            SetSizer(bookSizer);
        }

        CompilationProfileEditor::~CompilationProfileEditor() {
            if (m_profile != nullptr) {
                m_profile->profileWillBeRemoved.removeObserver(this, &CompilationProfileEditor::profileWillBeRemoved);
                m_profile->profileDidChange.removeObserver(this, &CompilationProfileEditor::profileDidChange);
            }
        }
<<<<<<< HEAD
        
        QWidget* CompilationProfileEditor::createEditorPage(QWidget* parent) {
            QWidget* containerPanel = new QWidget(parent);
            containerPanel->SetBackgroundColour(GetBackgroundColour());
            
            QWidget* upperPanel = new QWidget(containerPanel);
            upperPanel->SetBackgroundColour(wxSystemSettings::GetColour(wxSYS_COLOUR_FRAMEBK));
            
            QLabel* nameLabel = new QLabel(upperPanel, wxID_ANY, "Name");
            QLabel* workDirLabel = new QLabel(upperPanel, wxID_ANY, "Working Directory");
            
=======

        wxWindow* CompilationProfileEditor::createEditorPage(wxWindow* parent) {
            wxPanel* containerPanel = new wxPanel(parent);
            containerPanel->SetBackgroundColour(GetBackgroundColour());

            wxPanel* upperPanel = new wxPanel(containerPanel);
            upperPanel->SetBackgroundColour(wxSystemSettings::GetColour(wxSYS_COLOUR_FRAMEBK));

            wxStaticText* nameLabel = new wxStaticText(upperPanel, wxID_ANY, "Name");
            wxStaticText* workDirLabel = new wxStaticText(upperPanel, wxID_ANY, "Working Directory");

>>>>>>> 25625af4
            m_nameTxt = new wxTextCtrl(upperPanel, wxID_ANY);
            m_workDirTxt = new AutoCompleteTextControl(upperPanel, wxID_ANY);

            CompilationWorkDirVariables workDirVariables(lock(m_document));
            m_workDirTxt->SetHelper(new ELAutoCompleteHelper(workDirVariables));

            m_nameTxt->Bind(wxEVT_TEXT, &CompilationProfileEditor::OnNameChanged, this);
            m_workDirTxt->Bind(wxEVT_TEXT, &CompilationProfileEditor::OnWorkDirChanged, this);

            const int LabelFlags   = wxALIGN_RIGHT | wxALIGN_CENTER_VERTICAL | wxRIGHT;
            const int EditorFlags  = wxALIGN_CENTER_VERTICAL | wxEXPAND;
            const int LabelMargin  = LayoutConstants::NarrowHMargin;

            wxGridBagSizer* upperInnerSizer = new wxGridBagSizer(LayoutConstants::NarrowVMargin);
            upperInnerSizer->Add(nameLabel,      wxGBPosition(0, 0), wxDefaultSpan, LabelFlags, LabelMargin);
            upperInnerSizer->Add(m_nameTxt,      wxGBPosition(0, 1), wxDefaultSpan, EditorFlags);
            upperInnerSizer->Add(workDirLabel,   wxGBPosition(1, 0), wxDefaultSpan, LabelFlags, LabelMargin);
            upperInnerSizer->Add(m_workDirTxt,   wxGBPosition(1, 1), wxDefaultSpan, EditorFlags);
            upperInnerSizer->AddGrowableCol(1);
<<<<<<< HEAD
            
            auto* upperOuterSizer = new QVBoxLayout();
            upperOuterSizer->addSpacing(LayoutConstants::WideVMargin);
            upperOuterSizer->Add(upperInnerSizer, 0, wxEXPAND | wxLEFT | wxRIGHT, LayoutConstants::MediumHMargin);
            upperOuterSizer->addSpacing(LayoutConstants::WideVMargin);
            
=======

            wxSizer* upperOuterSizer = new wxBoxSizer(wxVERTICAL);
            upperOuterSizer->AddSpacer(LayoutConstants::WideVMargin);
            upperOuterSizer->Add(upperInnerSizer, 0, wxEXPAND | wxLEFT | wxRIGHT, LayoutConstants::MediumHMargin);
            upperOuterSizer->AddSpacer(LayoutConstants::WideVMargin);

>>>>>>> 25625af4
            upperPanel->SetSizer(upperOuterSizer);

            m_taskList = new CompilationTaskList(containerPanel, m_document);
<<<<<<< HEAD
            
            QWidget* addTaskButton = createBitmapButton(containerPanel, "Add.png", "Add task");
            QWidget* removeTaskButton = createBitmapButton(containerPanel, "Remove.png", "Remove the selected task");
            QWidget* moveTaskUpButton = createBitmapButton(containerPanel, "Up.png", "Move the selected task up");
            QWidget* moveTaskDownButton = createBitmapButton(containerPanel, "Down.png", "Move the selected task down");
            
=======

            wxWindow* addTaskButton = createBitmapButton(containerPanel, "Add.png", "Add task");
            wxWindow* removeTaskButton = createBitmapButton(containerPanel, "Remove.png", "Remove the selected task");
            wxWindow* moveTaskUpButton = createBitmapButton(containerPanel, "Up.png", "Move the selected task up");
            wxWindow* moveTaskDownButton = createBitmapButton(containerPanel, "Down.png", "Move the selected task down");

>>>>>>> 25625af4
            addTaskButton->Bind(wxEVT_BUTTON, &CompilationProfileEditor::OnAddTask, this);
            removeTaskButton->Bind(wxEVT_BUTTON, &CompilationProfileEditor::OnRemoveTask, this);
            moveTaskUpButton->Bind(wxEVT_BUTTON, &CompilationProfileEditor::OnMoveTaskUp, this);
            moveTaskDownButton->Bind(wxEVT_BUTTON, &CompilationProfileEditor::OnMoveTaskDown, this);
            addTaskButton->Bind(wxEVT_UPDATE_UI, &CompilationProfileEditor::OnUpdateAddTaskButtonUI, this);
            removeTaskButton->Bind(wxEVT_UPDATE_UI, &CompilationProfileEditor::OnUpdateRemoveTaskButtonUI, this);
            moveTaskUpButton->Bind(wxEVT_UPDATE_UI, &CompilationProfileEditor::OnUpdateMoveTaskUpButtonUI, this);
            moveTaskDownButton->Bind(wxEVT_UPDATE_UI, &CompilationProfileEditor::OnUpdateMoveTaskDownButtonUI, this);
<<<<<<< HEAD
            
            auto* buttonSizer = new QHBoxLayout();
=======

            wxSizer* buttonSizer = new wxBoxSizer(wxHORIZONTAL);
>>>>>>> 25625af4
            const wxSizerFlags buttonFlags = wxSizerFlags().CenterVertical().Border(wxTOP | wxBOTTOM, LayoutConstants::NarrowVMargin);
            buttonSizer->Add(addTaskButton, buttonFlags);
            buttonSizer->Add(removeTaskButton, buttonFlags);
            buttonSizer->addSpacing(LayoutConstants::WideHMargin);
            buttonSizer->Add(moveTaskUpButton, buttonFlags);
            buttonSizer->Add(moveTaskDownButton, buttonFlags);
            buttonSizer->AddStretchSpacer();
<<<<<<< HEAD
            
            auto* sizer = new QVBoxLayout();
            sizer->addWidget(upperPanel, wxSizerFlags().Expand());
            sizer->addWidget(new BorderLine(containerPanel, BorderLine::Direction_Horizontal), wxSizerFlags().Expand());
            sizer->addWidget(m_taskList, wxSizerFlags().Expand().Proportion(1));
            sizer->addWidget(new BorderLine(containerPanel, BorderLine::Direction_Horizontal), wxSizerFlags().Expand());
            sizer->addWidget(buttonSizer, wxSizerFlags().Expand());
            
=======

            wxSizer* sizer = new wxBoxSizer(wxVERTICAL);
            sizer->Add(upperPanel, wxSizerFlags().Expand());
            sizer->Add(new BorderLine(containerPanel, BorderLine::Direction_Horizontal), wxSizerFlags().Expand());
            sizer->Add(m_taskList, wxSizerFlags().Expand().Proportion(1));
            sizer->Add(new BorderLine(containerPanel, BorderLine::Direction_Horizontal), wxSizerFlags().Expand());
            sizer->Add(buttonSizer, wxSizerFlags().Expand());

>>>>>>> 25625af4
            containerPanel->SetSizer(sizer);
            return containerPanel;
        }

        void CompilationProfileEditor::OnNameChanged(wxCommandEvent& event) {
            ensure(m_profile != nullptr, "profile is null");
            m_profile->setName(m_nameTxt->GetValue().ToStdString());
        }

        void CompilationProfileEditor::OnWorkDirChanged(wxCommandEvent& event) {
            ensure(m_profile != nullptr, "profile is null");
            m_profile->setWorkDirSpec(m_workDirTxt->GetValue().ToStdString());
        }

        void CompilationProfileEditor::OnAddTask(wxCommandEvent& event) {
            wxMenu menu;
            menu.Append(1, "Export Map");
            menu.Append(2, "Copy Files");
            menu.Append(3, "Run Tool");
            const int result = GetPopupMenuSelectionFromUser(menu);

            Model::CompilationTask* task = nullptr;
            switch (result) {
                case 1:
                    task = new Model::CompilationExportMap("${WORK_DIR_PATH}/${MAP_BASE_NAME}-compile.map");
                    break;
                case 2:
                    task = new Model::CompilationCopyFiles("", "");
                    break;
                case 3:
                    task = new Model::CompilationRunTool("", "");
                    break;
                default:
                    return;
            }

            ensure(task != nullptr, "task is null");
            const int index = m_taskList->GetSelection();
            if (index == wxNOT_FOUND) {
                m_profile->addTask(task);
                m_taskList->SetSelection(static_cast<int>(m_profile->taskCount()) - 1);
            } else {
                m_profile->insertTask(static_cast<size_t>(index + 1), task);
                m_taskList->SetSelection(index + 1);
            }
        }

        void CompilationProfileEditor::OnRemoveTask(wxCommandEvent& event) {
            const int index = m_taskList->GetSelection();
            assert(index != wxNOT_FOUND);

            if (m_profile->taskCount() == 1) {
                m_taskList->SetSelection(wxNOT_FOUND);
                m_profile->removeTask(static_cast<size_t>(index));
            } else if (index > 0) {
                m_taskList->SetSelection(index - 1);
                m_profile->removeTask(static_cast<size_t>(index));
            } else {
                m_taskList->SetSelection(1);
                m_profile->removeTask(static_cast<size_t>(index));
                m_taskList->SetSelection(0);
            }
        }


        void CompilationProfileEditor::OnMoveTaskUp(wxCommandEvent& event) {
            const int index = m_taskList->GetSelection();
            assert(index != wxNOT_FOUND);
            m_profile->moveTaskUp(static_cast<size_t>(index));
            m_taskList->SetSelection(index - 1);
        }

        void CompilationProfileEditor::OnMoveTaskDown(wxCommandEvent& event) {
            const int index = m_taskList->GetSelection();
            assert(index != wxNOT_FOUND);
            m_profile->moveTaskDown(static_cast<size_t>(index));
            m_taskList->SetSelection(index + 1);
        }

        void CompilationProfileEditor::OnUpdateAddTaskButtonUI(wxUpdateUIEvent& event) {
            event.Enable(m_profile != nullptr);
        }

        void CompilationProfileEditor::OnUpdateRemoveTaskButtonUI(wxUpdateUIEvent& event) {
            event.Enable(m_profile != nullptr && m_taskList->GetSelection() != wxNOT_FOUND);
        }

        void CompilationProfileEditor::OnUpdateMoveTaskUpButtonUI(wxUpdateUIEvent& event) {
            event.Enable(m_profile != nullptr && m_taskList->GetSelection() != wxNOT_FOUND && m_taskList->GetSelection() > 0);
        }

        void CompilationProfileEditor::OnUpdateMoveTaskDownButtonUI(wxUpdateUIEvent& event) {
            event.Enable(m_profile != nullptr && m_taskList->GetSelection() != wxNOT_FOUND && static_cast<size_t>(m_taskList->GetSelection()) < m_profile->taskCount() - 1);
        }

        void CompilationProfileEditor::setProfile(Model::CompilationProfile* profile) {
            if (m_profile != nullptr) {
                m_profile->profileWillBeRemoved.removeObserver(this, &CompilationProfileEditor::profileWillBeRemoved);
                m_profile->profileDidChange.removeObserver(this, &CompilationProfileEditor::profileDidChange);
            }
            m_profile = profile;
            m_taskList->setProfile(profile);
            if (m_profile != nullptr) {
                m_profile->profileWillBeRemoved.addObserver(this, &CompilationProfileEditor::profileWillBeRemoved);
                m_profile->profileDidChange.addObserver(this, &CompilationProfileEditor::profileDidChange);
                m_book->SetSelection(1);
            } else {
                m_book->SetSelection(0);
            }
            refresh();
        }

        void CompilationProfileEditor::profileWillBeRemoved() {
            setProfile(nullptr);
        }

        void CompilationProfileEditor::profileDidChange() {
            refresh();
        }

        void CompilationProfileEditor::refresh() {
            if (m_profile != nullptr) {
                if (m_nameTxt->GetValue().ToStdString() != m_profile->name()) {
                    m_nameTxt->ChangeValue(m_profile->name());
                }
                if (m_workDirTxt->GetValue().ToStdString() != m_profile->workDirSpec()) {
                    m_workDirTxt->ChangeValue(m_profile->workDirSpec());
                }
            }
        }
    }
}<|MERGE_RESOLUTION|>--- conflicted
+++ resolved
@@ -52,13 +52,8 @@
             m_book->AddPage(createDefaultPage(m_book, "Select a compilation profile."), "Default");
             m_book->AddPage(createEditorPage(m_book), "Editor");
             m_book->SetSelection(0);
-<<<<<<< HEAD
-            
+
             auto* bookSizer = new QVBoxLayout();
-=======
-
-            wxSizer* bookSizer = new wxBoxSizer(wxVERTICAL);
->>>>>>> 25625af4
             bookSizer->Add(m_book, wxSizerFlags().Expand().Proportion(1));
             SetSizer(bookSizer);
         }
@@ -69,31 +64,17 @@
                 m_profile->profileDidChange.removeObserver(this, &CompilationProfileEditor::profileDidChange);
             }
         }
-<<<<<<< HEAD
-        
+
         QWidget* CompilationProfileEditor::createEditorPage(QWidget* parent) {
             QWidget* containerPanel = new QWidget(parent);
             containerPanel->SetBackgroundColour(GetBackgroundColour());
-            
+
             QWidget* upperPanel = new QWidget(containerPanel);
             upperPanel->SetBackgroundColour(wxSystemSettings::GetColour(wxSYS_COLOUR_FRAMEBK));
-            
+
             QLabel* nameLabel = new QLabel(upperPanel, wxID_ANY, "Name");
             QLabel* workDirLabel = new QLabel(upperPanel, wxID_ANY, "Working Directory");
-            
-=======
-
-        wxWindow* CompilationProfileEditor::createEditorPage(wxWindow* parent) {
-            wxPanel* containerPanel = new wxPanel(parent);
-            containerPanel->SetBackgroundColour(GetBackgroundColour());
-
-            wxPanel* upperPanel = new wxPanel(containerPanel);
-            upperPanel->SetBackgroundColour(wxSystemSettings::GetColour(wxSYS_COLOUR_FRAMEBK));
-
-            wxStaticText* nameLabel = new wxStaticText(upperPanel, wxID_ANY, "Name");
-            wxStaticText* workDirLabel = new wxStaticText(upperPanel, wxID_ANY, "Working Directory");
-
->>>>>>> 25625af4
+
             m_nameTxt = new wxTextCtrl(upperPanel, wxID_ANY);
             m_workDirTxt = new AutoCompleteTextControl(upperPanel, wxID_ANY);
 
@@ -113,39 +94,21 @@
             upperInnerSizer->Add(workDirLabel,   wxGBPosition(1, 0), wxDefaultSpan, LabelFlags, LabelMargin);
             upperInnerSizer->Add(m_workDirTxt,   wxGBPosition(1, 1), wxDefaultSpan, EditorFlags);
             upperInnerSizer->AddGrowableCol(1);
-<<<<<<< HEAD
-            
+
             auto* upperOuterSizer = new QVBoxLayout();
             upperOuterSizer->addSpacing(LayoutConstants::WideVMargin);
             upperOuterSizer->Add(upperInnerSizer, 0, wxEXPAND | wxLEFT | wxRIGHT, LayoutConstants::MediumHMargin);
             upperOuterSizer->addSpacing(LayoutConstants::WideVMargin);
-            
-=======
-
-            wxSizer* upperOuterSizer = new wxBoxSizer(wxVERTICAL);
-            upperOuterSizer->AddSpacer(LayoutConstants::WideVMargin);
-            upperOuterSizer->Add(upperInnerSizer, 0, wxEXPAND | wxLEFT | wxRIGHT, LayoutConstants::MediumHMargin);
-            upperOuterSizer->AddSpacer(LayoutConstants::WideVMargin);
-
->>>>>>> 25625af4
+
             upperPanel->SetSizer(upperOuterSizer);
 
             m_taskList = new CompilationTaskList(containerPanel, m_document);
-<<<<<<< HEAD
-            
+
             QWidget* addTaskButton = createBitmapButton(containerPanel, "Add.png", "Add task");
             QWidget* removeTaskButton = createBitmapButton(containerPanel, "Remove.png", "Remove the selected task");
             QWidget* moveTaskUpButton = createBitmapButton(containerPanel, "Up.png", "Move the selected task up");
             QWidget* moveTaskDownButton = createBitmapButton(containerPanel, "Down.png", "Move the selected task down");
-            
-=======
-
-            wxWindow* addTaskButton = createBitmapButton(containerPanel, "Add.png", "Add task");
-            wxWindow* removeTaskButton = createBitmapButton(containerPanel, "Remove.png", "Remove the selected task");
-            wxWindow* moveTaskUpButton = createBitmapButton(containerPanel, "Up.png", "Move the selected task up");
-            wxWindow* moveTaskDownButton = createBitmapButton(containerPanel, "Down.png", "Move the selected task down");
-
->>>>>>> 25625af4
+
             addTaskButton->Bind(wxEVT_BUTTON, &CompilationProfileEditor::OnAddTask, this);
             removeTaskButton->Bind(wxEVT_BUTTON, &CompilationProfileEditor::OnRemoveTask, this);
             moveTaskUpButton->Bind(wxEVT_BUTTON, &CompilationProfileEditor::OnMoveTaskUp, this);
@@ -154,13 +117,8 @@
             removeTaskButton->Bind(wxEVT_UPDATE_UI, &CompilationProfileEditor::OnUpdateRemoveTaskButtonUI, this);
             moveTaskUpButton->Bind(wxEVT_UPDATE_UI, &CompilationProfileEditor::OnUpdateMoveTaskUpButtonUI, this);
             moveTaskDownButton->Bind(wxEVT_UPDATE_UI, &CompilationProfileEditor::OnUpdateMoveTaskDownButtonUI, this);
-<<<<<<< HEAD
-            
+
             auto* buttonSizer = new QHBoxLayout();
-=======
-
-            wxSizer* buttonSizer = new wxBoxSizer(wxHORIZONTAL);
->>>>>>> 25625af4
             const wxSizerFlags buttonFlags = wxSizerFlags().CenterVertical().Border(wxTOP | wxBOTTOM, LayoutConstants::NarrowVMargin);
             buttonSizer->Add(addTaskButton, buttonFlags);
             buttonSizer->Add(removeTaskButton, buttonFlags);
@@ -168,25 +126,14 @@
             buttonSizer->Add(moveTaskUpButton, buttonFlags);
             buttonSizer->Add(moveTaskDownButton, buttonFlags);
             buttonSizer->AddStretchSpacer();
-<<<<<<< HEAD
-            
+
             auto* sizer = new QVBoxLayout();
             sizer->addWidget(upperPanel, wxSizerFlags().Expand());
             sizer->addWidget(new BorderLine(containerPanel, BorderLine::Direction_Horizontal), wxSizerFlags().Expand());
             sizer->addWidget(m_taskList, wxSizerFlags().Expand().Proportion(1));
             sizer->addWidget(new BorderLine(containerPanel, BorderLine::Direction_Horizontal), wxSizerFlags().Expand());
             sizer->addWidget(buttonSizer, wxSizerFlags().Expand());
-            
-=======
-
-            wxSizer* sizer = new wxBoxSizer(wxVERTICAL);
-            sizer->Add(upperPanel, wxSizerFlags().Expand());
-            sizer->Add(new BorderLine(containerPanel, BorderLine::Direction_Horizontal), wxSizerFlags().Expand());
-            sizer->Add(m_taskList, wxSizerFlags().Expand().Proportion(1));
-            sizer->Add(new BorderLine(containerPanel, BorderLine::Direction_Horizontal), wxSizerFlags().Expand());
-            sizer->Add(buttonSizer, wxSizerFlags().Expand());
-
->>>>>>> 25625af4
+
             containerPanel->SetSizer(sizer);
             return containerPanel;
         }
