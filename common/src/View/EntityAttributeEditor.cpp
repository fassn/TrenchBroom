--- conflicted
+++ resolved
@@ -216,15 +216,14 @@
             // Scroll to the top
             m_documentationText->moveCursor(QTextCursor::MoveOperation::Start);
         }
-<<<<<<< HEAD
-        
+
         void EntityAttributeEditor::createGui(QWidget* parent, MapDocumentWPtr document) {
             auto* splitter = new QSplitter(Qt::Vertical);
 
             // Configure the sash gravity so the first widget gets most of the space
             splitter->setSizes(QList<int>{1'000'000, 1});
             //splitter->SetName("EntityAttributeEditorSplitter");
-            
+
             m_attributeGrid = new EntityAttributeGrid(nullptr, document);
             m_smartEditorManager = new SmartAttributeEditorManager(nullptr, document);
             m_documentationText = new QTextEdit();
@@ -247,39 +246,6 @@
 
             // FIXME:
             //wxPersistenceManager::Get().RegisterAndRestore(splitter);
-=======
-
-        void EntityAttributeEditor::createGui(wxWindow* parent, MapDocumentWPtr document) {
-            SplitterWindow2* splitter = new SplitterWindow2(parent);
-            splitter->setSashGravity(1.0);
-            splitter->SetName("EntityAttributeEditorSplitter");
-
-            m_attributeGrid = new EntityAttributeGrid(splitter, document);
-
-            m_documentationSplitter = new SplitterWindow2(splitter);
-            m_documentationSplitter->setSashGravity(1.0);
-            m_documentationSplitter->SetName("EntityDocumentationSplitter");
-
-            m_documentationText = new wxTextCtrl(m_documentationSplitter, wxID_ANY, wxEmptyString, wxDefaultPosition, wxDefaultSize, wxTE_MULTILINE | wxTE_READONLY | wxTE_BESTWRAP | wxBORDER_NONE);
-            m_smartEditorManager = new SmartAttributeEditorManager(m_documentationSplitter, document);
-            m_documentationSplitter->splitHorizontally(m_smartEditorManager,
-                                                       m_documentationText,
-                                                       wxSize(100, 50), wxSize(100, 50));
-
-            splitter->splitHorizontally(m_attributeGrid,
-                                        m_documentationSplitter,
-                                        wxSize(100, 50), wxSize(100, 100));
-
-            wxSizer* sizer = new wxBoxSizer(wxVERTICAL);
-            sizer->Add(splitter, 1, wxEXPAND);
-            sizer->SetItemMinSize(m_smartEditorManager, 500, 50);
-            SetSizer(sizer);
-
-            wxPersistenceManager::Get().RegisterAndRestore(splitter);
-            wxPersistenceManager::Get().RegisterAndRestore(m_documentationSplitter);
-
-            Bind(wxEVT_IDLE, &EntityAttributeEditor::OnIdle, this);
->>>>>>> 25625af4
         }
     }
 }