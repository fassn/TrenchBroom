/*
 Copyright (C) 2010-2017 Kristian Duske

 This file is part of TrenchBroom.

 TrenchBroom is free software: you can redistribute it and/or modify
 it under the terms of the GNU General Public License as published by
 the Free Software Foundation, either version 3 of the License, or
 (at your option) any later version.

 TrenchBroom is distributed in the hope that it will be useful,
 but WITHOUT ANY WARRANTY; without even the implied warranty of
 MERCHANTABILITY or FITNESS FOR A PARTICULAR PURPOSE.  See the
 GNU General Public License for more details.

 You should have received a copy of the GNU General Public License
 along with TrenchBroom. If not, see <http://www.gnu.org/licenses/>.
 */

#include "FourPaneMapView.h"

#include "Renderer/Camera.h"
#include "View/Grid.h"
#include "View/MapDocument.h"
#include "View/MapView2D.h"
#include "View/MapView3D.h"

#include <QSplitter>
#include <QHBoxLayout>
#include <QSettings>

namespace TrenchBroom {
    namespace View {
        const char* FourPaneMapView::HSaveStateKey = "4PaneMapViewHSplitter";
        const char* FourPaneMapView::VSaveStateKey = "4PaneMapViewVSplitter";

        FourPaneMapView::FourPaneMapView(QWidget* parent, Logger* logger, MapDocumentWPtr document, MapViewToolBox& toolBox, Renderer::MapRenderer& mapRenderer, GLContextManager& contextManager) :
        MultiMapView(parent),
        m_logger(logger),
        m_document(document),
        m_mapView3D(nullptr),
        m_mapViewXY(nullptr),
        m_mapViewXZ(nullptr),
        m_mapViewYZ(nullptr) {
            createGui(toolBox, mapRenderer, contextManager);
        }

<<<<<<< HEAD
        FourPaneMapView::~FourPaneMapView() {
            saveLayoutToPrefs();
        }
        
        void FourPaneMapView::createGui(MapViewToolBox& toolBox, Renderer::MapRenderer& mapRenderer, GLContextManager& contextManager) {
            m_hSplitter = new QSplitter();
            m_leftVSplitter = new QSplitter(Qt::Vertical);
            m_rightVSplitter = new QSplitter(Qt::Vertical);
            
            m_mapView3D = new MapView3D(nullptr, m_logger, m_document, toolBox, mapRenderer, contextManager);
            m_mapViewXY = new MapView2D(nullptr, m_logger, m_document, toolBox, mapRenderer, contextManager, MapView2D::ViewPlane_XY);
            m_mapViewXZ = new MapView2D(nullptr, m_logger, m_document, toolBox, mapRenderer, contextManager, MapView2D::ViewPlane_XZ);
            m_mapViewYZ = new MapView2D(nullptr, m_logger, m_document, toolBox, mapRenderer, contextManager, MapView2D::ViewPlane_YZ);
            
=======
        void FourPaneMapView::createGui(MapViewToolBox& toolBox, Renderer::MapRenderer& mapRenderer, GLContextManager& contextManager) {

            m_splitter = new SplitterWindow4(this);
            m_splitter->SetName("4PaneMapViewSplitter");

            m_mapView3D = new MapView3D(m_splitter, m_logger, m_document, toolBox, mapRenderer, contextManager);
            m_mapViewXY = new MapView2D(m_splitter, m_logger, m_document, toolBox, mapRenderer, contextManager, MapView2D::ViewPlane_XY);
            m_mapViewXZ = new MapView2D(m_splitter, m_logger, m_document, toolBox, mapRenderer, contextManager, MapView2D::ViewPlane_XZ);
            m_mapViewYZ = new MapView2D(m_splitter, m_logger, m_document, toolBox, mapRenderer, contextManager, MapView2D::ViewPlane_YZ);

>>>>>>> 25625af4
            m_mapView3D->linkCamera(m_linkHelper);
            m_mapViewXY->linkCamera(m_linkHelper);
            m_mapViewXZ->linkCamera(m_linkHelper);
            m_mapViewYZ->linkCamera(m_linkHelper);

            addMapView(m_mapView3D);
            addMapView(m_mapViewXY);
            addMapView(m_mapViewXZ);
            addMapView(m_mapViewYZ);
<<<<<<< HEAD
=======

            m_splitter->split(m_mapView3D, m_mapViewXY, m_mapViewXZ, m_mapViewYZ);

            wxSizer* sizer = new wxBoxSizer(wxVERTICAL);
            sizer->Add(m_splitter, 1, wxEXPAND);

            SetSizer(sizer);
>>>>>>> 25625af4

            // See comment in CyclingMapView::createGui
            auto* layout = new QHBoxLayout();
            setLayout(layout);
            layout->addWidget(m_hSplitter);

            // left and right columns
            m_hSplitter->addWidget(m_leftVSplitter);
            m_hSplitter->addWidget(m_rightVSplitter);

            // add children
            m_leftVSplitter->addWidget(m_mapView3D->widgetContainer());
            m_leftVSplitter->addWidget(m_mapViewYZ->widgetContainer());

            m_rightVSplitter->addWidget(m_mapViewXY->widgetContainer());
            m_rightVSplitter->addWidget(m_mapViewXZ->widgetContainer());

            // Configure minimum child sizes and initial splitter position at 50%
            m_mapView3D->widgetContainer()->setMinimumSize(100, 100);
            m_mapViewYZ->widgetContainer()->setMinimumSize(100, 100);
            m_mapViewXY->widgetContainer()->setMinimumSize(100, 100);
            m_mapViewXZ->widgetContainer()->setMinimumSize(100, 100);

            m_hSplitter->setSizes(QList<int>{1, 1});
            m_leftVSplitter->setSizes(QList<int>{1, 1});
            m_rightVSplitter->setSizes(QList<int>{1, 1});

            // Load from preferences
            QSettings settings;
            m_hSplitter->restoreState(settings.value(HSaveStateKey).toByteArray());
            m_leftVSplitter->restoreState(settings.value(VSaveStateKey).toByteArray());
            m_rightVSplitter->restoreState(settings.value(VSaveStateKey).toByteArray());

            connect(m_leftVSplitter, &QSplitter::splitterMoved, this, &FourPaneMapView::onSplitterMoved);
            connect(m_rightVSplitter, &QSplitter::splitterMoved, this, &FourPaneMapView::onSplitterMoved);
        }

        void FourPaneMapView::saveLayoutToPrefs() {
            QSettings settings;
            settings.setValue(HSaveStateKey, m_hSplitter->saveState());
            settings.setValue(VSaveStateKey, m_leftVSplitter->saveState());
        }

        void FourPaneMapView::onSplitterMoved(int pos, int index) {
            QSplitter* moved = qobject_cast<QSplitter*>(QObject::sender());
            QSplitter* other = (moved == m_leftVSplitter) ? m_rightVSplitter : m_leftVSplitter;

            assert(index == 1);
            assert(moved == m_leftVSplitter || moved == m_rightVSplitter);

            other->setSizes(moved->sizes());
        }

        void FourPaneMapView::doMaximizeView(MapView* view) {
            assert(view == m_mapView3D || view == m_mapViewXY || view == m_mapViewXZ || view == m_mapViewYZ);

            QWidget* viewAsWidget = dynamic_cast<MapViewBase*>(view)->widgetContainer();
            assert(viewAsWidget != nullptr);

            const bool inLeft = m_leftVSplitter->isAncestorOf(viewAsWidget);
            if (inLeft) {
                m_rightVSplitter->hide();

                if (m_leftVSplitter->widget(0) == viewAsWidget) {
                    m_leftVSplitter->widget(1)->hide();
                } else {
                    m_leftVSplitter->widget(0)->hide();
                }
            } else {
                m_leftVSplitter->hide();

                if (m_rightVSplitter->widget(0) == viewAsWidget) {
                    m_rightVSplitter->widget(1)->hide();
                } else {
                    m_rightVSplitter->widget(0)->hide();
                }
            }
        }

        void FourPaneMapView::doRestoreViews() {
            for (int i=0; i<2; ++i) {
                m_hSplitter->widget(i)->show();
                m_leftVSplitter->widget(i)->show();
                m_rightVSplitter->widget(i)->show();
            }
        }
    }
}<|MERGE_RESOLUTION|>--- conflicted
+++ resolved
@@ -45,33 +45,20 @@
             createGui(toolBox, mapRenderer, contextManager);
         }
 
-<<<<<<< HEAD
         FourPaneMapView::~FourPaneMapView() {
             saveLayoutToPrefs();
         }
-        
+
         void FourPaneMapView::createGui(MapViewToolBox& toolBox, Renderer::MapRenderer& mapRenderer, GLContextManager& contextManager) {
             m_hSplitter = new QSplitter();
             m_leftVSplitter = new QSplitter(Qt::Vertical);
             m_rightVSplitter = new QSplitter(Qt::Vertical);
-            
+
             m_mapView3D = new MapView3D(nullptr, m_logger, m_document, toolBox, mapRenderer, contextManager);
             m_mapViewXY = new MapView2D(nullptr, m_logger, m_document, toolBox, mapRenderer, contextManager, MapView2D::ViewPlane_XY);
             m_mapViewXZ = new MapView2D(nullptr, m_logger, m_document, toolBox, mapRenderer, contextManager, MapView2D::ViewPlane_XZ);
             m_mapViewYZ = new MapView2D(nullptr, m_logger, m_document, toolBox, mapRenderer, contextManager, MapView2D::ViewPlane_YZ);
-            
-=======
-        void FourPaneMapView::createGui(MapViewToolBox& toolBox, Renderer::MapRenderer& mapRenderer, GLContextManager& contextManager) {
 
-            m_splitter = new SplitterWindow4(this);
-            m_splitter->SetName("4PaneMapViewSplitter");
-
-            m_mapView3D = new MapView3D(m_splitter, m_logger, m_document, toolBox, mapRenderer, contextManager);
-            m_mapViewXY = new MapView2D(m_splitter, m_logger, m_document, toolBox, mapRenderer, contextManager, MapView2D::ViewPlane_XY);
-            m_mapViewXZ = new MapView2D(m_splitter, m_logger, m_document, toolBox, mapRenderer, contextManager, MapView2D::ViewPlane_XZ);
-            m_mapViewYZ = new MapView2D(m_splitter, m_logger, m_document, toolBox, mapRenderer, contextManager, MapView2D::ViewPlane_YZ);
-
->>>>>>> 25625af4
             m_mapView3D->linkCamera(m_linkHelper);
             m_mapViewXY->linkCamera(m_linkHelper);
             m_mapViewXZ->linkCamera(m_linkHelper);
@@ -81,16 +68,6 @@
             addMapView(m_mapViewXY);
             addMapView(m_mapViewXZ);
             addMapView(m_mapViewYZ);
-<<<<<<< HEAD
-=======
-
-            m_splitter->split(m_mapView3D, m_mapViewXY, m_mapViewXZ, m_mapViewYZ);
-
-            wxSizer* sizer = new wxBoxSizer(wxVERTICAL);
-            sizer->Add(m_splitter, 1, wxEXPAND);
-
-            SetSizer(sizer);
->>>>>>> 25625af4
 
             // See comment in CyclingMapView::createGui
             auto* layout = new QHBoxLayout();
