/*
 Copyright (C) 2010-2017 Kristian Duske

 This file is part of TrenchBroom.

 TrenchBroom is free software: you can redistribute it and/or modify
 it under the terms of the GNU General Public License as published by
 the Free Software Foundation, either version 3 of the License, or
 (at your option) any later version.

 TrenchBroom is distributed in the hope that it will be useful,
 but WITHOUT ANY WARRANTY; without even the implied warranty of
 MERCHANTABILITY or FITNESS FOR A PARTICULAR PURPOSE.  See the
 GNU General Public License for more details.

 You should have received a copy of the GNU General Public License
 along with TrenchBroom. If not, see <http://www.gnu.org/licenses/>.
 */

#ifndef TrenchBroom_FaceAttribsEditor
#define TrenchBroom_FaceAttribsEditor

#include "Model/ModelTypes.h"
#include "View/ViewTypes.h"

#include <wx/panel.h>

class wxBitmap;
class wxButton;
class wxGridBagSizer;
class wxSpinCtrl;
class wxSpinEvent;
class QLabel;
class wxTextCtrl;

namespace TrenchBroom {
    namespace View {
        class ControllerFacade;
        class FlagChangedCommand;
        class FlagsPopupEditor;
        class GLContextManager;
        class Selection;
        class SpinControl;
        class SpinControlEvent;
        class UVEditor;

        class FaceAttribsEditor : public QWidget {
        private:
            MapDocumentWPtr m_document;
            Model::BrushFaceList m_faces;

            UVEditor* m_uvEditor;
            QLabel* m_textureName;
            QLabel* m_textureSize;
            SpinControl* m_xOffsetEditor;
            SpinControl* m_yOffsetEditor;
            SpinControl* m_xScaleEditor;
            SpinControl* m_yScaleEditor;
            SpinControl* m_rotationEditor;
            QLabel* m_surfaceValueLabel;
            SpinControl* m_surfaceValueEditor;
            wxGridBagSizer* m_faceAttribsSizer;
<<<<<<< HEAD
            
            QLabel* m_surfaceFlagsLabel;
=======

            wxStaticText* m_surfaceFlagsLabel;
>>>>>>> 25625af4
            FlagsPopupEditor* m_surfaceFlagsEditor;
            QLabel* m_contentFlagsLabel;
            FlagsPopupEditor* m_contentFlagsEditor;

            QLabel* m_colorLabel;
            wxTextCtrl* m_colorEditor;
        public:
            FaceAttribsEditor(QWidget* parent, MapDocumentWPtr document, GLContextManager& contextManager);
            ~FaceAttribsEditor();

            bool cancelMouseDrag();
        private:
            void OnXOffsetChanged(SpinControlEvent& event);
            void OnYOffsetChanged(SpinControlEvent& event);
            void OnRotationChanged(SpinControlEvent& event);
            void OnXScaleChanged(SpinControlEvent& event);
            void OnYScaleChanged(SpinControlEvent& event);
            void OnSurfaceFlagChanged(FlagChangedCommand& command);
            void OnContentFlagChanged(FlagChangedCommand& command);
            void OnSurfaceValueChanged(SpinControlEvent& event);
            void OnColorValueChanged(wxCommandEvent& event);
            void OnIdle(wxIdleEvent& event);
        private:
            void createGui(GLContextManager& contextManager);
            void bindEvents();

            void bindObservers();
            void unbindObservers();

            void documentWasNewed(MapDocument* document);
            void documentWasLoaded(MapDocument* document);
            void brushFacesDidChange(const Model::BrushFaceList& faces);
            void selectionDidChange(const Selection& selection);
            void textureCollectionsDidChange();

            void updateControls();

            bool hasSurfaceAttribs() const;
            void showSurfaceAttribEditors();
            void hideSurfaceAttribEditors();

            bool hasColorAttribs() const;
            void showColorAttribEditor();
            void hideColorAttribEditor();

            void getSurfaceFlags(QStringList& names, QStringList& descriptions) const;
            void getContentFlags(QStringList& names, QStringList& descriptions) const;
        };
    }
}

#endif /* defined(TrenchBroom_FaceAttribsEditor) */<|MERGE_RESOLUTION|>--- conflicted
+++ resolved
@@ -60,13 +60,8 @@
             QLabel* m_surfaceValueLabel;
             SpinControl* m_surfaceValueEditor;
             wxGridBagSizer* m_faceAttribsSizer;
-<<<<<<< HEAD
-            
+
             QLabel* m_surfaceFlagsLabel;
-=======
-
-            wxStaticText* m_surfaceFlagsLabel;
->>>>>>> 25625af4
             FlagsPopupEditor* m_surfaceFlagsEditor;
             QLabel* m_contentFlagsLabel;
             FlagsPopupEditor* m_contentFlagsEditor;
