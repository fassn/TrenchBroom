/*
 Copyright (C) 2010-2017 Kristian Duske

 This file is part of TrenchBroom.

 TrenchBroom is free software: you can redistribute it and/or modify
 it under the terms of the GNU General Public License as published by
 the Free Software Foundation, either version 3 of the License, or
 (at your option) any later version.

 TrenchBroom is distributed in the hope that it will be useful,
 but WITHOUT ANY WARRANTY; without even the implied warranty of
 MERCHANTABILITY or FITNESS FOR A PARTICULAR PURPOSE.  See the
 GNU General Public License for more details.

 You should have received a copy of the GNU General Public License
 along with TrenchBroom. If not, see <http://www.gnu.org/licenses/>.
 */

#include "ViewConstants.h"

#include <QColor>
#include <QFont>
#include <QFontDatabase>
#include <QWidget>

#include <QDebug>

namespace TrenchBroom {
    namespace View {
        namespace Fonts {
            QFont fixedWidthFont() {
                // FIXME: returns a very ugly font on macOS Catalina
<<<<<<< HEAD
                const auto result = QFontDatabase::systemFont(QFontDatabase::FixedFont);
                qDebug() << result << " - " << result.exactMatch();
                return result;
=======
                //return QFontDatabase::systemFont(QFontDatabase::FixedFont);
                
                QFont font("Courier");
                font.setStyleHint(QFont::TypeWriter);
                return font;
>>>>>>> 928815ea
            }
        }

        namespace Colors {
            QColor defaultText() {
                QPalette pal;
                QColor result = pal.color(QPalette::Normal, QPalette::WindowText);
                return result;
            }

            QColor highlightText() {
                // Used for selected tabs of TabBar control.
                QPalette pal;
                QColor result = pal.color(QPalette::Normal, QPalette::Highlight);
                return result;
            }

            QColor disabledText() {
                QPalette pal;
                QColor result = pal.color(QPalette::Disabled, QPalette::WindowText);
                return result;
            }

            QColor disabledText(const QWidget* widget) {
                const QPalette& pal = widget->palette();
                QColor result = pal.color(QPalette::Disabled, QPalette::WindowText);
                return result;
            }

            QColor borderColor() {
                static const QColor col =
#if defined __APPLE__
                QColor(67, 67, 67);
#else
                QColor(Qt::black);
#endif
                return col;
            }

            QColor separatorColor() {
                static const QColor col =
#if defined __APPLE__
                QColor(183, 183, 183);
#else
                QColor(Qt::lightGray);
#endif
                return col;
            }
        }
    }
}<|MERGE_RESOLUTION|>--- conflicted
+++ resolved
@@ -30,18 +30,13 @@
     namespace View {
         namespace Fonts {
             QFont fixedWidthFont() {
-                // FIXME: returns a very ugly font on macOS Catalina
-<<<<<<< HEAD
-                const auto result = QFontDatabase::systemFont(QFontDatabase::FixedFont);
-                qDebug() << result << " - " << result.exactMatch();
-                return result;
-=======
-                //return QFontDatabase::systemFont(QFontDatabase::FixedFont);
-                
-                QFont font("Courier");
+#if defined __APPLE__
+                QFont font("Monaco");
                 font.setStyleHint(QFont::TypeWriter);
                 return font;
->>>>>>> 928815ea
+#else
+                return QFontDatabase::systemFont(QFontDatabase::FixedFont);
+#endif
             }
         }
 
