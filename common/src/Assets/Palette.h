--- conflicted
+++ resolved
@@ -34,11 +34,6 @@
     
     namespace Assets {
         class Palette {
-<<<<<<< HEAD
-=======
-        public:
-            typedef std::shared_ptr<Palette> Ptr;
->>>>>>> 72bbf854
         private:
             class Data {
             private:
@@ -73,7 +68,7 @@
                 }
             };
             
-            typedef std::tr1::shared_ptr<Data> DataPtr;
+            typedef std::shared_ptr<Data> DataPtr;
             DataPtr m_data;
         public:
             Palette(const size_t size, unsigned char* data);
