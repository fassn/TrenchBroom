/*
 Copyright (C) 2010-2017 Kristian Duske

 This file is part of TrenchBroom.

 TrenchBroom is free software: you can redistribute it and/or modify
 it under the terms of the GNU General Public License as published by
 the Free Software Foundation, either version 3 of the License, or
 (at your option) any later version.

 TrenchBroom is distributed in the hope that it will be useful,
 but WITHOUT ANY WARRANTY; without even the implied warranty of
 MERCHANTABILITY or FITNESS FOR A PARTICULAR PURPOSE.  See the
 GNU General Public License for more details.

 You should have received a copy of the GNU General Public License
 along with TrenchBroom. If not, see <http://www.gnu.org/licenses/>.
 */

#ifndef TextCtrlOutputAdapter_h
#define TextCtrlOutputAdapter_h

#include "StringUtils.h"

#include <wx/event.h>
#include <wx/string.h>
#include <wx/time.h>

#include <iostream>

class wxTextCtrl;

namespace TrenchBroom {
    namespace View {
        class TextCtrlOutputAdapter {
        private:
            wxTextCtrl* m_textCtrl;
            size_t m_lastNewLine;
            QString m_remainder;
            wxLongLong m_lastOutputTime;
        public:
            TextCtrlOutputAdapter(wxTextCtrl* textCtrl);
            TextCtrlOutputAdapter(const TextCtrlOutputAdapter& other);
            ~TextCtrlOutputAdapter();

            TextCtrlOutputAdapter& operator=(const TextCtrlOutputAdapter& other);

            template <typename T>
            TextCtrlOutputAdapter& operator<<(const T& t) {
                return append(t);
            }

            template <typename T>
            TextCtrlOutputAdapter& append(const T& t) {
                QString str;
                str << t;
                sendAppendEvent(str);
                return *this;
            }
        private:
            void sendAppendEvent(const QString& str);
            void OnAsyncAppend(wxThreadEvent& event);
            void OnIdle(wxIdleEvent& event);
<<<<<<< HEAD
            QString compressString(const QString& str);
            void appendString(const QString& str);
            
=======
            wxString compressString(const wxString& str);
            void appendString(const wxString& str);

>>>>>>> 25625af4
            void bindEvents();
            void unbindEvents();
        };
    }
}

#endif /* TextCtrlOutputAdapter_h */<|MERGE_RESOLUTION|>--- conflicted
+++ resolved
@@ -61,15 +61,9 @@
             void sendAppendEvent(const QString& str);
             void OnAsyncAppend(wxThreadEvent& event);
             void OnIdle(wxIdleEvent& event);
-<<<<<<< HEAD
             QString compressString(const QString& str);
             void appendString(const QString& str);
-            
-=======
-            wxString compressString(const wxString& str);
-            void appendString(const wxString& str);
 
->>>>>>> 25625af4
             void bindEvents();
             void unbindEvents();
         };
