--- conflicted
+++ resolved
@@ -48,7 +48,6 @@
         private:
             MapDocumentWPtr m_document;
 
-<<<<<<< HEAD
             SingleSelectionListWidget* m_builtin;
             QLabel* m_external;
             QPushButton* m_chooseExternal;
@@ -56,24 +55,10 @@
         public:
             EntityDefinitionFileChooser(QWidget* parent, MapDocumentWPtr document);
             ~EntityDefinitionFileChooser() override;
-            
+
             void OnBuiltinSelectionChanged();
             void OnChooseExternalClicked();
             void OnReloadExternalClicked();
-=======
-            wxListBox* m_builtin;
-            wxStaticText* m_external;
-            wxButton* m_chooseExternal;
-            wxButton* m_reloadExternal;
-        public:
-            EntityDefinitionFileChooser(wxWindow* parent, MapDocumentWPtr document);
-            ~EntityDefinitionFileChooser();
-
-            void OnBuiltinSelectionChanged(wxCommandEvent& event);
-            void OnChooseExternalClicked(wxCommandEvent& event);
-            void OnReloadExternalClicked(wxCommandEvent& event);
-            void OnUpdateReloadExternal(wxUpdateUIEvent& event);
->>>>>>> 25625af4
         private:
             void createGui();
             void bindEvents();
